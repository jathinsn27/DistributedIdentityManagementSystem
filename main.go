--- conflicted
+++ resolved
@@ -486,7 +486,6 @@
 
 	http.HandleFunc("/query", handleQuery)
 
-<<<<<<< HEAD
 	http.HandleFunc("/recvMulticast", recvMulticast)
 
 	http.HandleFunc("/logs", func(w http.ResponseWriter, r *http.Request) {
@@ -512,7 +511,6 @@
 		json.NewEncoder(w).Encode(logs)
 	})
 
-=======
 	http.HandleFunc("/metrics", func(w http.ResponseWriter, r *http.Request) {
 
 		node.mutex.RLock()
@@ -568,7 +566,6 @@
 	})
 
 	// Start the server
->>>>>>> 10eb0b6b
 	fmt.Printf("Starting HTTP server on port %d\n", httpPort)
 	if err := http.ListenAndServe(fmt.Sprintf(":%d", httpPort), nil); err != nil {
 		log.Fatalf("Error starting HTTP server: %v", err)
